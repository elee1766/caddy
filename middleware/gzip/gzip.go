--- conflicted
+++ resolved
@@ -33,13 +33,9 @@
 		return g.Next.ServeHTTP(w, r)
 	}
 
-<<<<<<< HEAD
-	r.Header.Del("Accept-Encoding") // Removes header to prevent double encoding by ambitious fastcgi implementations
-=======
 	// Delete this header so gzipping isn't repeated later in the chain
 	r.Header.Del("Accept-Encoding")
 
->>>>>>> fa2403c1
 	w.Header().Set("Content-Encoding", "gzip")
 	gzipWriter := gzip.NewWriter(w)
 	defer gzipWriter.Close()
