package integration

import (
	"context"
	"crypto/ecdsa"
	"crypto/elliptic"
	"crypto/rand"
<<<<<<< HEAD
	"fmt"
	"strings"
	"testing"

	"github.com/caddyserver/caddy/v2"
	"github.com/caddyserver/caddy/v2/caddytest"
	"github.com/mholt/acmez/v2"
	"github.com/mholt/acmez/v2/acme"
=======
	"log/slog"
	"strings"
	"testing"

	"github.com/mholt/acmez/v3"
	"github.com/mholt/acmez/v3/acme"
	"go.uber.org/zap"
	"go.uber.org/zap/exp/zapslog"

	"github.com/caddyserver/caddy/v2/caddytest"
>>>>>>> 31960dc9
)

func TestACMEServerDirectory(t *testing.T) {
	harness := caddytest.StartHarness(t)
	harness.LoadConfig(`
	{
		skip_install_trust
		local_certs
		admin {$TESTING_CADDY_ADMIN_BIND}
		http_port     {$TESTING_CADDY_PORT_ONE}
		https_port    {$TESTING_CADDY_PORT_TWO}
		pki {
			ca local {
				name "Caddy Local Authority"
			}
		}
	}
	acme.localhost:{$TESTING_CADDY_PORT_TWO} {
		acme_server
	}
  `, "caddyfile")
	harness.AssertGetResponse(
		fmt.Sprintf("https://acme.localhost:%d/acme/local/directory", harness.Tester().PortTwo()),
		200,
		fmt.Sprintf(`{"newNonce":"https://acme.localhost:%[1]d/acme/local/new-nonce","newAccount":"https://acme.localhost:%[1]d/acme/local/new-account","newOrder":"https://acme.localhost:%[1]d/acme/local/new-order","revokeCert":"https://acme.localhost:%[1]d/acme/local/revoke-cert","keyChange":"https://acme.localhost:%[1]d/acme/local/key-change"}
`, harness.Tester().PortTwo()))
}

func TestACMEServerAllowPolicy(t *testing.T) {
	harness := caddytest.StartHarness(t)
	harness.LoadConfig(`
	{
		skip_install_trust
		local_certs
		admin {$TESTING_CADDY_ADMIN_BIND}
		http_port     {$TESTING_CADDY_PORT_ONE}
		https_port    {$TESTING_CADDY_PORT_TWO}
		pki {
			ca local {
				name "Caddy Local Authority"
			}
		}
	}
	acme.localhost {
		acme_server {
			challenges http-01
			allow {
				domains localhost
			}
		}
	}
  `, "caddyfile")

	ctx := context.Background()
	logger := caddy.Log().Named("acmez")

	client := acmez.Client{
		Client: &acme.Client{
<<<<<<< HEAD
			Directory:  fmt.Sprintf("https://acme.localhost:%d/acme/local/directory", harness.Tester().PortTwo()),
			HTTPClient: harness.Client(),
			Logger:     logger,
=======
			Directory:  "https://acme.localhost:9443/acme/local/directory",
			HTTPClient: tester.Client,
			Logger:     slog.New(zapslog.NewHandler(logger.Core())),
>>>>>>> 31960dc9
		},
		ChallengeSolvers: map[string]acmez.Solver{
			acme.ChallengeTypeHTTP01: &naiveHTTPSolver{logger: logger},
		},
	}

	accountPrivateKey, err := ecdsa.GenerateKey(elliptic.P256(), rand.Reader)
	if err != nil {
		t.Errorf("generating account key: %v", err)
	}
	account := acme.Account{
		Contact:              []string{"mailto:you@example.com"},
		TermsOfServiceAgreed: true,
		PrivateKey:           accountPrivateKey,
	}
	account, err = client.NewAccount(ctx, account)
	if err != nil {
		t.Errorf("new account: %v", err)
		return
	}

	// Every certificate needs a key.
	certPrivateKey, err := ecdsa.GenerateKey(elliptic.P256(), rand.Reader)
	if err != nil {
		t.Errorf("generating certificate key: %v", err)
		return
	}
	{
		certs, err := client.ObtainCertificateForSANs(ctx, account, certPrivateKey, []string{"localhost"})
		if err != nil {
			t.Errorf("obtaining certificate for allowed domain: %v", err)
			return
		}

		// ACME servers should usually give you the entire certificate chain
		// in PEM format, and sometimes even alternate chains! It's up to you
		// which one(s) to store and use, but whatever you do, be sure to
		// store the certificate and key somewhere safe and secure, i.e. don't
		// lose them!
		for _, cert := range certs {
			t.Logf("Certificate %q:\n%s\n\n", cert.URL, cert.ChainPEM)
		}
	}
	{
		_, err := client.ObtainCertificateForSANs(ctx, account, certPrivateKey, []string{"not-matching.localhost"})
		if err == nil {
			t.Errorf("obtaining certificate for 'not-matching.localhost' domain")
		} else if err != nil && !strings.Contains(err.Error(), "urn:ietf:params:acme:error:rejectedIdentifier") {
			t.Logf("unexpected error: %v", err)
		}
	}
}

func TestACMEServerDenyPolicy(t *testing.T) {
	harness := caddytest.StartHarness(t)
	harness.LoadConfig(`
	{
		skip_install_trust
		local_certs
		admin {$TESTING_CADDY_ADMIN_BIND}
		http_port     {$TESTING_CADDY_PORT_ONE}
		https_port    {$TESTING_CADDY_PORT_TWO}
		pki {
			ca local {
				name "Caddy Local Authority"
			}
		}
	}
	acme.localhost {
		acme_server {
			deny {
				domains deny.localhost
			}
		}
	}
  `, "caddyfile")

	ctx := context.Background()
	logger := caddy.Log().Named("acmez")

	client := acmez.Client{
		Client: &acme.Client{
<<<<<<< HEAD
			Directory:  fmt.Sprintf("https://acme.localhost:%d/acme/local/directory", harness.Tester().PortTwo()),
			HTTPClient: harness.Client(),
			Logger:     logger,
=======
			Directory:  "https://acme.localhost:9443/acme/local/directory",
			HTTPClient: tester.Client,
			Logger:     slog.New(zapslog.NewHandler(logger.Core())),
>>>>>>> 31960dc9
		},
		ChallengeSolvers: map[string]acmez.Solver{
			acme.ChallengeTypeHTTP01: &naiveHTTPSolver{logger: logger},
		},
	}

	accountPrivateKey, err := ecdsa.GenerateKey(elliptic.P256(), rand.Reader)
	if err != nil {
		t.Errorf("generating account key: %v", err)
	}
	account := acme.Account{
		Contact:              []string{"mailto:you@example.com"},
		TermsOfServiceAgreed: true,
		PrivateKey:           accountPrivateKey,
	}
	account, err = client.NewAccount(ctx, account)
	if err != nil {
		t.Errorf("new account: %v", err)
		return
	}

	// Every certificate needs a key.
	certPrivateKey, err := ecdsa.GenerateKey(elliptic.P256(), rand.Reader)
	if err != nil {
		t.Errorf("generating certificate key: %v", err)
		return
	}
	{
		_, err := client.ObtainCertificateForSANs(ctx, account, certPrivateKey, []string{"deny.localhost"})
		if err == nil {
			t.Errorf("obtaining certificate for 'deny.localhost' domain")
		} else if !strings.Contains(err.Error(), "urn:ietf:params:acme:error:rejectedIdentifier") {
			t.Logf("unexpected error: %v", err)
		}
	}
}<|MERGE_RESOLUTION|>--- conflicted
+++ resolved
@@ -5,16 +5,7 @@
 	"crypto/ecdsa"
 	"crypto/elliptic"
 	"crypto/rand"
-<<<<<<< HEAD
 	"fmt"
-	"strings"
-	"testing"
-
-	"github.com/caddyserver/caddy/v2"
-	"github.com/caddyserver/caddy/v2/caddytest"
-	"github.com/mholt/acmez/v2"
-	"github.com/mholt/acmez/v2/acme"
-=======
 	"log/slog"
 	"strings"
 	"testing"
@@ -25,7 +16,6 @@
 	"go.uber.org/zap/exp/zapslog"
 
 	"github.com/caddyserver/caddy/v2/caddytest"
->>>>>>> 31960dc9
 )
 
 func TestACMEServerDirectory(t *testing.T) {
@@ -43,7 +33,7 @@
 			}
 		}
 	}
-	acme.localhost:{$TESTING_CADDY_PORT_TWO} {
+	https://acme.localhost:{$TESTING_CADDY_PORT_TWO} {
 		acme_server
 	}
   `, "caddyfile")
@@ -80,19 +70,17 @@
   `, "caddyfile")
 
 	ctx := context.Background()
-	logger := caddy.Log().Named("acmez")
+	logger, err := zap.NewDevelopment()
+	if err != nil {
+		t.Error(err)
+		return
+	}
 
 	client := acmez.Client{
 		Client: &acme.Client{
-<<<<<<< HEAD
 			Directory:  fmt.Sprintf("https://acme.localhost:%d/acme/local/directory", harness.Tester().PortTwo()),
 			HTTPClient: harness.Client(),
-			Logger:     logger,
-=======
-			Directory:  "https://acme.localhost:9443/acme/local/directory",
-			HTTPClient: tester.Client,
 			Logger:     slog.New(zapslog.NewHandler(logger.Core())),
->>>>>>> 31960dc9
 		},
 		ChallengeSolvers: map[string]acmez.Solver{
 			acme.ChallengeTypeHTTP01: &naiveHTTPSolver{logger: logger},
@@ -171,19 +159,17 @@
   `, "caddyfile")
 
 	ctx := context.Background()
-	logger := caddy.Log().Named("acmez")
+	logger, err := zap.NewDevelopment()
+	if err != nil {
+		t.Error(err)
+		return
+	}
 
 	client := acmez.Client{
 		Client: &acme.Client{
-<<<<<<< HEAD
 			Directory:  fmt.Sprintf("https://acme.localhost:%d/acme/local/directory", harness.Tester().PortTwo()),
 			HTTPClient: harness.Client(),
-			Logger:     logger,
-=======
-			Directory:  "https://acme.localhost:9443/acme/local/directory",
-			HTTPClient: tester.Client,
 			Logger:     slog.New(zapslog.NewHandler(logger.Core())),
->>>>>>> 31960dc9
 		},
 		ChallengeSolvers: map[string]acmez.Solver{
 			acme.ChallengeTypeHTTP01: &naiveHTTPSolver{logger: logger},
