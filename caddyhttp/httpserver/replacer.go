--- conflicted
+++ resolved
@@ -411,7 +411,26 @@
 		}
 		elapsedDuration := time.Since(r.responseRecorder.start)
 		return strconv.FormatInt(convertToMilliseconds(elapsedDuration), 10)
-<<<<<<< HEAD
+	case "{tls_protocol}":
+		if r.request.TLS != nil {
+			for k, v := range caddytls.SupportedProtocols {
+				if v == r.request.TLS.Version {
+					return k
+				}
+			}
+			return "tls" // this should never happen, but guard in case
+		}
+		return r.emptyValue // because not using a secure channel
+	case "{tls_cipher}":
+		if r.request.TLS != nil {
+			for k, v := range caddytls.SupportedCiphersMap {
+				if v == r.request.TLS.CipherSuite {
+					return k
+				}
+			}
+			return "UNKNOWN" // this should never happen, but guard in case
+		}
+		return r.emptyValue
 	default:
 		// {labelN}
 		if strings.HasPrefix(key, "{label") {
@@ -426,34 +445,12 @@
 			}
 			return labels[n-1]
 		}
-=======
-	case "{tls_protocol}":
-		if r.request.TLS != nil {
-			for k, v := range caddytls.SupportedProtocols {
-				if v == r.request.TLS.Version {
-					return k
-				}
-			}
-			return "tls" // this should never happen, but guard in case
-		}
-		return r.emptyValue // because not using a secure channel
-	case "{tls_cipher}":
-		if r.request.TLS != nil {
-			for k, v := range caddytls.SupportedCiphersMap {
-				if v == r.request.TLS.CipherSuite {
-					return k
-				}
-			}
-			return "UNKNOWN" // this should never happen, but guard in case
-		}
-		return r.emptyValue
->>>>>>> f1eaae9b
 	}
 
 	return r.emptyValue
 }
 
-//convertToMilliseconds returns the number of milliseconds in the given duration
+// convertToMilliseconds returns the number of milliseconds in the given duration
 func convertToMilliseconds(d time.Duration) int64 {
 	return d.Nanoseconds() / 1e6
 }
